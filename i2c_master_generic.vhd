--- conflicted
+++ resolved
@@ -85,26 +85,15 @@
 	
 	---------------clock generation----------------------------
 	scl_clk: prescaler
-<<<<<<< HEAD
-	generic map (factor => 100)
-=======
 	generic map (factor => SCL_divider)
->>>>>>> ccf59979
 	port map(CLK_IN	=> CLK_IN,
 				RST		=> RST,
 				CLK_OUT	=> CLK
 	);
 	
-<<<<<<< HEAD
-	CLK_IN_n <= not CLK_IN;
-	scl_90_clk: prescaler
-	generic map (factor => 100)
-	port map(CLK_IN	=>	CLK_IN_n,
-=======
 	CLK_aux_clk: prescaler
 	generic map (factor => SCL_divider/2)
 	port map(CLK_IN 	=> CLK_IN,
->>>>>>> ccf59979
 				RST		=> RST,
 				CLK_OUT	=> CLK_aux
 	);
